/*
 * libdivecomputer
 *
 * Copyright (C) 2012 Jef Driesen
 *
 * This library is free software; you can redistribute it and/or
 * modify it under the terms of the GNU Lesser General Public
 * License as published by the Free Software Foundation; either
 * version 2.1 of the License, or (at your option) any later version.
 *
 * This library is distributed in the hope that it will be useful,
 * but WITHOUT ANY WARRANTY; without even the implied warranty of
 * MERCHANTABILITY or FITNESS FOR A PARTICULAR PURPOSE.  See the GNU
 * Lesser General Public License for more details.
 *
 * You should have received a copy of the GNU Lesser General Public
 * License along with this library; if not, write to the Free Software
 * Foundation, Inc., 51 Franklin Street, Fifth Floor, Boston,
 * MA 02110-1301 USA
 */

#ifdef HAVE_CONFIG_H
#include "config.h"
#endif

#include <stddef.h>
#include <stdlib.h>

#include <libdivecomputer/descriptor.h>

#include "iterator-private.h"

#define C_ARRAY_SIZE(array) (sizeof (array) / sizeof *(array))

struct dc_descriptor_t {
	const char *vendor;
	const char *product;
	dc_family_t type;
	unsigned int model;
};

/*
 * The model numbers in the table are the actual model numbers reported by the
 * device. For devices where there is no model number available (or known), an
 * artifical number (starting at zero) is assigned.  If the model number isn't
 * actually used to identify individual models, identical values are assigned.
 */

static const dc_descriptor_t g_descriptors[] = {
	/* Suunto Solution */
	{"Suunto", "Solution", DC_FAMILY_SUUNTO_SOLUTION, 0},
	/* Suunto Eon */
	{"Suunto", "Eon",             DC_FAMILY_SUUNTO_EON, 0},
	{"Suunto", "Solution Alpha",  DC_FAMILY_SUUNTO_EON, 0},
	{"Suunto", "Solution Nitrox", DC_FAMILY_SUUNTO_EON, 0},
	/* Suunto Vyper */
	{"Suunto", "Spyder",   DC_FAMILY_SUUNTO_VYPER, 0x01},
	{"Suunto", "Stinger",  DC_FAMILY_SUUNTO_VYPER, 0x03},
	{"Suunto", "Mosquito", DC_FAMILY_SUUNTO_VYPER, 0x04},
	{"Suunto", "D3",       DC_FAMILY_SUUNTO_VYPER, 0x05},
	{"Suunto", "Vyper",    DC_FAMILY_SUUNTO_VYPER, 0x0A},
	{"Suunto", "Vytec",    DC_FAMILY_SUUNTO_VYPER, 0X0B},
	{"Suunto", "Cobra",    DC_FAMILY_SUUNTO_VYPER, 0X0C},
	{"Suunto", "Gekko",    DC_FAMILY_SUUNTO_VYPER, 0X0D},
	{"Suunto", "Zoop",     DC_FAMILY_SUUNTO_VYPER, 0x16},
	/* Suunto Vyper 2 */
	{"Suunto", "Vyper 2",   DC_FAMILY_SUUNTO_VYPER2, 0x10},
	{"Suunto", "Cobra 2",   DC_FAMILY_SUUNTO_VYPER2, 0x11},
	{"Suunto", "Vyper Air", DC_FAMILY_SUUNTO_VYPER2, 0x13},
	{"Suunto", "Cobra 3",   DC_FAMILY_SUUNTO_VYPER2, 0x14},
	{"Suunto", "HelO2",     DC_FAMILY_SUUNTO_VYPER2, 0x15},
	/* Suunto D9 */
	{"Suunto", "D9",   DC_FAMILY_SUUNTO_D9, 0x0E},
	{"Suunto", "D6",   DC_FAMILY_SUUNTO_D9, 0x0F},
	{"Suunto", "D4",   DC_FAMILY_SUUNTO_D9, 0x12},
	{"Suunto", "D4i",  DC_FAMILY_SUUNTO_D9, 0x19},
	{"Suunto", "D6i",  DC_FAMILY_SUUNTO_D9, 0x1A},
	{"Suunto", "D9tx", DC_FAMILY_SUUNTO_D9, 0x1B},
	{"Suunto", "DX",   DC_FAMILY_SUUNTO_D9, 0x1C},
	/* Uwatec Aladin */
	{"Uwatec", "Aladin Air Twin",     DC_FAMILY_UWATEC_ALADIN, 0x1C},
	{"Uwatec", "Aladin Sport Plus",   DC_FAMILY_UWATEC_ALADIN, 0x3E},
	{"Uwatec", "Aladin Pro",          DC_FAMILY_UWATEC_ALADIN, 0x3F},
	{"Uwatec", "Aladin Air Z",        DC_FAMILY_UWATEC_ALADIN, 0x44},
	{"Uwatec", "Aladin Air Z O2",     DC_FAMILY_UWATEC_ALADIN, 0xA4},
	{"Uwatec", "Aladin Air Z Nitrox", DC_FAMILY_UWATEC_ALADIN, 0xF4},
	{"Uwatec", "Aladin Pro Ultra",    DC_FAMILY_UWATEC_ALADIN, 0xFF},
	/* Uwatec Memomouse */
	{"Uwatec", "Memomouse", DC_FAMILY_UWATEC_MEMOMOUSE, 0},
	/* Uwatec Smart */
#ifdef HAVE_IRDA
	{"Uwatec", "Smart Pro",     DC_FAMILY_UWATEC_SMART, 0x10},
	{"Uwatec", "Galileo Sol",   DC_FAMILY_UWATEC_SMART, 0x11},
	{"Uwatec", "Galileo Luna",  DC_FAMILY_UWATEC_SMART, 0x11},
	{"Uwatec", "Galileo Terra", DC_FAMILY_UWATEC_SMART, 0x11},
	{"Uwatec", "Aladin Tec",    DC_FAMILY_UWATEC_SMART, 0x12},
	{"Uwatec", "Aladin Prime",  DC_FAMILY_UWATEC_SMART, 0x12},
	{"Uwatec", "Aladin Tec 2G", DC_FAMILY_UWATEC_SMART, 0x13},
	{"Uwatec", "Aladin 2G",     DC_FAMILY_UWATEC_SMART, 0x13},
	{"Subgear","XP-10",         DC_FAMILY_UWATEC_SMART, 0x13},
	{"Uwatec", "Smart Com",     DC_FAMILY_UWATEC_SMART, 0x14},
	{"Uwatec", "Smart Tec",     DC_FAMILY_UWATEC_SMART, 0x18},
	{"Uwatec", "Galileo Trimix",DC_FAMILY_UWATEC_SMART, 0x19},
	{"Uwatec", "Smart Z",       DC_FAMILY_UWATEC_SMART, 0x1C},
<<<<<<< HEAD
#endif
=======
	{"Subgear","XP Air",        DC_FAMILY_UWATEC_SMART, 0x1C},
>>>>>>> 1a3c919a
	/* Reefnet */
	{"Reefnet", "Sensus",       DC_FAMILY_REEFNET_SENSUS, 1},
	{"Reefnet", "Sensus Pro",   DC_FAMILY_REEFNET_SENSUSPRO, 2},
	{"Reefnet", "Sensus Ultra", DC_FAMILY_REEFNET_SENSUSULTRA, 3},
	/* Oceanic VT Pro */
	{"Oceanic",  "Versa Pro",  DC_FAMILY_OCEANIC_VTPRO, 0x4155},
	{"Aeris",    "Atmos 2",    DC_FAMILY_OCEANIC_VTPRO, 0x4158},
	{"Oceanic",  "Pro Plus 2", DC_FAMILY_OCEANIC_VTPRO, 0x4159},
	{"Aeris",    "Atmos AI",   DC_FAMILY_OCEANIC_VTPRO, 0x4244},
	{"Oceanic",  "VT Pro",     DC_FAMILY_OCEANIC_VTPRO, 0x4245},
	{"Sherwood", "Wisdom",     DC_FAMILY_OCEANIC_VTPRO, 0x4246},
	{"Aeris",    "Elite",      DC_FAMILY_OCEANIC_VTPRO, 0x424F},
	/* Oceanic Veo 250 */
	{"Genesis", "React Pro", DC_FAMILY_OCEANIC_VEO250, 0x4247},
	{"Oceanic", "Veo 200",   DC_FAMILY_OCEANIC_VEO250, 0x424B},
	{"Oceanic", "Veo 250",   DC_FAMILY_OCEANIC_VEO250, 0x424C},
	{"Seemann", "XP5",       DC_FAMILY_OCEANIC_VEO250, 0x4251},
	{"Oceanic", "Veo 180",   DC_FAMILY_OCEANIC_VEO250, 0x4252},
	{"Aeris",   "XR-2",      DC_FAMILY_OCEANIC_VEO250, 0x4255},
	{"Sherwood", "Insight",  DC_FAMILY_OCEANIC_VEO250, 0x425A},
	/* Oceanic Atom 2.0 */
	{"Oceanic",  "Atom 1.0",            DC_FAMILY_OCEANIC_ATOM2, 0x4250},
	{"Aeris",    "Epic",                DC_FAMILY_OCEANIC_ATOM2, 0x4257},
	{"Oceanic",  "VT3",                 DC_FAMILY_OCEANIC_ATOM2, 0x4258},
	{"Aeris",    "Elite T3",            DC_FAMILY_OCEANIC_ATOM2, 0x4259},
	{"Oceanic",  "Atom 2.0",            DC_FAMILY_OCEANIC_ATOM2, 0x4342},
	{"Oceanic",  "Geo",                 DC_FAMILY_OCEANIC_ATOM2, 0x4344},
	{"Aeris",    "Manta",               DC_FAMILY_OCEANIC_ATOM2, 0x4345},
	{"Oceanic",  "Datamask",            DC_FAMILY_OCEANIC_ATOM2, 0x4347},
	{"Aeris",    "Compumask",           DC_FAMILY_OCEANIC_ATOM2, 0x4348},
	{"Aeris",    "F10",                 DC_FAMILY_OCEANIC_ATOM2, 0x434D},
	{"Oceanic",  "OC1",                 DC_FAMILY_OCEANIC_ATOM2, 0x434E},
	{"Sherwood", "Wisdom 2",            DC_FAMILY_OCEANIC_ATOM2, 0x4350},
	{"Sherwood", "Insight 2",           DC_FAMILY_OCEANIC_ATOM2, 0x4353},
	{"Genesis",  "React Pro White",     DC_FAMILY_OCEANIC_ATOM2, 0x4354},
	{"Tusa",     "Element II (IQ-750)", DC_FAMILY_OCEANIC_ATOM2, 0x4357},
	{"Oceanic",  "Veo 1.0",             DC_FAMILY_OCEANIC_ATOM2, 0x4358},
	{"Oceanic",  "Veo 2.0",             DC_FAMILY_OCEANIC_ATOM2, 0x4359},
	{"Oceanic",  "Veo 3.0",             DC_FAMILY_OCEANIC_ATOM2, 0x435A},
	{"Tusa",     "Zen (IQ-900)",        DC_FAMILY_OCEANIC_ATOM2, 0x4441},
	{"Tusa",     "Zen Air (IQ-950)",    DC_FAMILY_OCEANIC_ATOM2, 0x4442},
	{"Aeris",    "Atmos AI 2",          DC_FAMILY_OCEANIC_ATOM2, 0x4443},
	{"Oceanic",  "Pro Plus 2.1",        DC_FAMILY_OCEANIC_ATOM2, 0x4444},
	{"Oceanic",  "Geo 2.0",             DC_FAMILY_OCEANIC_ATOM2, 0x4446},
	{"Oceanic",  "VT4",                 DC_FAMILY_OCEANIC_ATOM2, 0x4447},
	{"Oceanic",  "OC1",                 DC_FAMILY_OCEANIC_ATOM2, 0x4449},
	{"Oceanic",  "Atom 3.0",            DC_FAMILY_OCEANIC_ATOM2, 0x444C},
	{"Hollis",   "DG03",                DC_FAMILY_OCEANIC_ATOM2, 0x444D},
	{"Oceanic",  "OCS",                 DC_FAMILY_OCEANIC_ATOM2, 0x4450},
	{"Oceanic",  "OC1",                 DC_FAMILY_OCEANIC_ATOM2, 0x4451},
	{"Oceanic",  "VT 4.1",              DC_FAMILY_OCEANIC_ATOM2, 0x4452},
	{"Aeris",    "Epic",                DC_FAMILY_OCEANIC_ATOM2, 0x4453},
	{"Aeris",    "Elite T3",            DC_FAMILY_OCEANIC_ATOM2, 0x4455},
	{"Oceanic",  "Atom 3.1",            DC_FAMILY_OCEANIC_ATOM2, 0x4456},
	{"Aeris",    "A300 AI",             DC_FAMILY_OCEANIC_ATOM2, 0x4457},
	{"Sherwood", "Wisdom 3",            DC_FAMILY_OCEANIC_ATOM2, 0x4458},
	{"Oceanic",  "Pro Plus 3",          DC_FAMILY_OCEANIC_ATOM2, 0x4548},
	/* Mares Nemo */
	{"Mares", "Nemo",         DC_FAMILY_MARES_NEMO, 0},
	{"Mares", "Nemo Steel",   DC_FAMILY_MARES_NEMO, 0},
	{"Mares", "Nemo Titanium",DC_FAMILY_MARES_NEMO, 0},
	{"Mares", "Nemo Excel",   DC_FAMILY_MARES_NEMO, 17},
	{"Mares", "Nemo Apneist", DC_FAMILY_MARES_NEMO, 18},
	/* Mares Puck */
	{"Mares", "Puck",      DC_FAMILY_MARES_PUCK, 7},
	{"Mares", "Puck Air",  DC_FAMILY_MARES_PUCK, 19},
	{"Mares", "Nemo Air",  DC_FAMILY_MARES_PUCK, 4},
	{"Mares", "Nemo Wide", DC_FAMILY_MARES_PUCK, 1},
	/* Mares Darwin */
	{"Mares", "Darwin",     DC_FAMILY_MARES_DARWIN , 0},
	{"Mares", "M1",         DC_FAMILY_MARES_DARWIN , 0},
	{"Mares", "M2",         DC_FAMILY_MARES_DARWIN , 0},
	{"Mares", "Darwin Air", DC_FAMILY_MARES_DARWIN , 1},
	/* Mares Icon HD */
	{"Mares", "Matrix",            DC_FAMILY_MARES_ICONHD , 0x0F},
	{"Mares", "Icon HD",           DC_FAMILY_MARES_ICONHD , 0x14},
	{"Mares", "Icon HD Net Ready", DC_FAMILY_MARES_ICONHD , 0x15},
	{"Mares", "Puck Pro",          DC_FAMILY_MARES_ICONHD , 0x18},
	{"Mares", "Nemo Wide 2",       DC_FAMILY_MARES_ICONHD , 0x19},
	/* Heinrichs Weikamp */
	{"Heinrichs Weikamp", "OSTC",     DC_FAMILY_HW_OSTC, 0},
	{"Heinrichs Weikamp", "OSTC Mk2", DC_FAMILY_HW_OSTC, 1},
	{"Heinrichs Weikamp", "OSTC 2N",  DC_FAMILY_HW_OSTC, 2},
	{"Heinrichs Weikamp", "Frog",     DC_FAMILY_HW_FROG, 0},
	{"Heinrichs Weikamp", "OSTC 3",   DC_FAMILY_HW_OSTC3, 0},
	/* Cressi Edy */
	{"Cressi", "Edy", DC_FAMILY_CRESSI_EDY, 0},
	/* Cressi Leonardo */
	{"Cressi", "Leonardo", DC_FAMILY_CRESSI_LEONARDO, 0},
	/* Zeagle N2iTiON3 */
	{"Zeagle",   "N2iTiON3",   DC_FAMILY_ZEAGLE_N2ITION3, 0},
	{"Apeks",    "Quantum X",  DC_FAMILY_ZEAGLE_N2ITION3, 0},
	{"DiveRite", "NiTek Trio", DC_FAMILY_ZEAGLE_N2ITION3, 0},
	/* Atomic Aquatics Cobalt */
#ifdef HAVE_LIBUSB
	{"Atomic Aquatics", "Cobalt", DC_FAMILY_ATOMICS_COBALT, 0},
#endif
	/* Shearwater Predator */
	{"Shearwater", "Predator", DC_FAMILY_SHEARWATER_PREDATOR, 2},
	/* Shearwater Petrel */
	{"Shearwater", "Petrel",   DC_FAMILY_SHEARWATER_PETREL, 3},
};

typedef struct dc_descriptor_iterator_t {
	dc_iterator_t base;
	size_t current;
} dc_descriptor_iterator_t;

static dc_status_t dc_descriptor_iterator_next (dc_iterator_t *iterator, void *item);
static dc_status_t dc_descriptor_iterator_free (dc_iterator_t *iterator);

static const dc_iterator_vtable_t dc_descriptor_iterator_vtable = {
	dc_descriptor_iterator_free,
	dc_descriptor_iterator_next
};

dc_status_t
dc_descriptor_iterator (dc_iterator_t **out)
{
	dc_descriptor_iterator_t *iterator = NULL;

	if (out == NULL)
		return DC_STATUS_INVALIDARGS;

	iterator = (dc_descriptor_iterator_t *) malloc (sizeof (dc_descriptor_iterator_t));
	if (iterator == NULL)
		return DC_STATUS_NOMEMORY;

	iterator->base.vtable = &dc_descriptor_iterator_vtable;
	iterator->current = 0;

	*out = (dc_iterator_t *) iterator;

	return DC_STATUS_SUCCESS;
}

static dc_status_t
dc_descriptor_iterator_free (dc_iterator_t *iterator)
{
	free (iterator);

	return DC_STATUS_SUCCESS;
}

static dc_status_t
dc_descriptor_iterator_next (dc_iterator_t *abstract, void *out)
{
	dc_descriptor_iterator_t *iterator = (dc_descriptor_iterator_t *) abstract;
	dc_descriptor_t **item = (dc_descriptor_t **) out;

	if (iterator->current >= C_ARRAY_SIZE (g_descriptors))
		return DC_STATUS_DONE;

	/*
	 * The explicit cast from a const to a non-const pointer is safe here. The
	 * public interface doesn't support write access, and therefore descriptor
	 * objects are always read-only. However, the cast allows to return a direct
	 * reference to the entries in the table, avoiding the overhead of
	 * allocating (and freeing) memory for a deep copy.
	 */
	*item = (dc_descriptor_t *) &g_descriptors[iterator->current++];

	return DC_STATUS_SUCCESS;
}

void
dc_descriptor_free (dc_descriptor_t *descriptor)
{
	return;
}

const char *
dc_descriptor_get_vendor (dc_descriptor_t *descriptor)
{
	if (descriptor == NULL)
		return NULL;

	return descriptor->vendor;
}

const char *
dc_descriptor_get_product (dc_descriptor_t *descriptor)
{
	if (descriptor == NULL)
		return NULL;

	return descriptor->product;
}

dc_family_t
dc_descriptor_get_type (dc_descriptor_t *descriptor)
{
	if (descriptor == NULL)
		return DC_FAMILY_NULL;

	return descriptor->type;
}

unsigned int
dc_descriptor_get_model (dc_descriptor_t *descriptor)
{
	if (descriptor == NULL)
		return 0;

	return descriptor->model;
}

dc_transport_t
dc_descriptor_get_transport (dc_descriptor_t *descriptor)
{
	if (descriptor == NULL)
		return DC_TRANSPORT_NONE;

	if (descriptor->type == DC_FAMILY_ATOMICS_COBALT)
		return DC_TRANSPORT_USB;
	else if (descriptor->type == DC_FAMILY_UWATEC_SMART)
		return DC_TRANSPORT_IRDA;
	else
		return DC_TRANSPORT_SERIAL;
}<|MERGE_RESOLUTION|>--- conflicted
+++ resolved
@@ -102,11 +102,8 @@
 	{"Uwatec", "Smart Tec",     DC_FAMILY_UWATEC_SMART, 0x18},
 	{"Uwatec", "Galileo Trimix",DC_FAMILY_UWATEC_SMART, 0x19},
 	{"Uwatec", "Smart Z",       DC_FAMILY_UWATEC_SMART, 0x1C},
-<<<<<<< HEAD
+	{"Subgear","XP Air",        DC_FAMILY_UWATEC_SMART, 0x1C},
 #endif
-=======
-	{"Subgear","XP Air",        DC_FAMILY_UWATEC_SMART, 0x1C},
->>>>>>> 1a3c919a
 	/* Reefnet */
 	{"Reefnet", "Sensus",       DC_FAMILY_REEFNET_SENSUS, 1},
 	{"Reefnet", "Sensus Pro",   DC_FAMILY_REEFNET_SENSUSPRO, 2},
