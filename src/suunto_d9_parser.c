--- conflicted
+++ resolved
@@ -192,9 +192,6 @@
 	if (size < config)
 		return DC_STATUS_DATAFORMAT;
 
-<<<<<<< HEAD
-	dc_gasmix_t *gasmix = (dc_gasmix_t *) value;
-=======
 	// Gas model
 	unsigned int gasmodel_offset = 0x1D - SKIP;
 	if (parser->model == HELO2)
@@ -203,8 +200,7 @@
 		gasmodel_offset = 0x1D;
 	unsigned int gasmodel = data[gasmodel_offset];
 
-	gasmix_t *gasmix = (gasmix_t *) value;
->>>>>>> 4df5e490
+	dc_gasmix_t *gasmix = (dc_gasmix_t *) value;
 
 	if (value) {
 		switch (type) {
@@ -221,15 +217,10 @@
 		case DC_FIELD_MAXDEPTH:
 			*((double *) value) = array_uint16_le (data + 0x0D - SKIP) / 100.0;
 			break;
-<<<<<<< HEAD
 		case DC_FIELD_GASMIX_COUNT:
-			if (parser->model == HELO2) {
-=======
-		case FIELD_TYPE_GASMIX_COUNT:
 			if (gasmodel == AIR) {
 				*((unsigned int *) value) = 1;
 			} else if (parser->model == HELO2) {
->>>>>>> 4df5e490
 				*((unsigned int *) value) = 8;
 			} else if (parser->model == D9tx) {
 				*((unsigned int *) value) = 8;
@@ -241,16 +232,11 @@
 				*((unsigned int *) value) = 3;
 			}
 			break;
-<<<<<<< HEAD
 		case DC_FIELD_GASMIX:
-			if (parser->model == HELO2) {
-=======
-		case FIELD_TYPE_GASMIX:
 			if (gasmodel == AIR) {
 				gasmix->helium = 0.0;
 				gasmix->oxygen = 0.21;
 			} else if (parser->model == HELO2) {
->>>>>>> 4df5e490
 				gasmix->helium = data[0x58 - SKIP + 6 * flags + 2] / 100.0;
 				gasmix->oxygen = data[0x58 - SKIP + 6 * flags + 1] / 100.0;
 			} else if (parser->model == D9tx) {
