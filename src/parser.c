--- conflicted
+++ resolved
@@ -44,7 +44,7 @@
 #define REACTPROWHITE 0x4354
 
 static dc_status_t
-dc_parser_new_internal (dc_parser_t **out, dc_context_t *context, dc_family_t family, unsigned int model, unsigned int devtime, dc_ticks_t systime)
+dc_parser_new_internal (dc_parser_t **out, dc_context_t *context, dc_family_t family, unsigned int model, unsigned int serial, unsigned int devtime, dc_ticks_t systime)
 {
 	dc_status_t rc = DC_STATUS_SUCCESS;
 	dc_parser_t *parser = NULL;
@@ -67,11 +67,7 @@
 		break;
 	case DC_FAMILY_SUUNTO_VYPER2:
 	case DC_FAMILY_SUUNTO_D9:
-<<<<<<< HEAD
-		rc = suunto_d9_parser_create (&parser, context, device->devinfo.model, device->devinfo.serial);
-=======
-		rc = suunto_d9_parser_create (&parser, context, model);
->>>>>>> 3b179e70
+		rc = suunto_d9_parser_create (&parser, context, model, serial);
 		break;
 	case DC_FAMILY_SUUNTO_EONSTEEL:
 		rc = suunto_eonsteel_parser_create(&parser, context, model);
@@ -103,11 +99,7 @@
 		if (model == REACTPROWHITE)
 			rc = oceanic_veo250_parser_create (&parser, context, model);
 		else
-<<<<<<< HEAD
-			rc = oceanic_atom2_parser_create (&parser, context, device->devinfo.model, device->devinfo.serial);
-=======
-			rc = oceanic_atom2_parser_create (&parser, context, model);
->>>>>>> 3b179e70
+			rc = oceanic_atom2_parser_create (&parser, context, model, serial);
 		break;
 	case DC_FAMILY_MARES_NEMO:
 	case DC_FAMILY_MARES_PUCK:
@@ -120,15 +112,11 @@
 		rc = mares_iconhd_parser_create (&parser, context, model);
 		break;
 	case DC_FAMILY_HW_OSTC:
-		rc = hw_ostc_parser_create (&parser, context, device->devinfo.serial, 0);
+		rc = hw_ostc_parser_create (&parser, context, serial, 0);
 		break;
 	case DC_FAMILY_HW_FROG:
 	case DC_FAMILY_HW_OSTC3:
-<<<<<<< HEAD
-		rc = hw_ostc_parser_create (&parser, context, device->devinfo.serial, 1);
-=======
-		rc = hw_ostc3_parser_create (&parser, context, model);
->>>>>>> 3b179e70
+		rc = hw_ostc3_parser_create (&parser, context, serial, model);
 		break;
 	case DC_FAMILY_CRESSI_EDY:
 	case DC_FAMILY_ZEAGLE_N2ITION3:
@@ -141,10 +129,10 @@
 		rc = atomics_cobalt_parser_create (&parser, context);
 		break;
 	case DC_FAMILY_SHEARWATER_PREDATOR:
-		rc = shearwater_predator_parser_create (&parser, context, device->devinfo.serial);
+		rc = shearwater_predator_parser_create (&parser, context, serial);
 		break;
 	case DC_FAMILY_SHEARWATER_PETREL:
-		rc = shearwater_petrel_parser_create (&parser, context, device->devinfo.serial);
+		rc = shearwater_petrel_parser_create (&parser, context, serial);
 		break;
 	case DC_FAMILY_DIVERITE_NITEKQ:
 		rc = diverite_nitekq_parser_create (&parser, context);
@@ -174,7 +162,9 @@
 		return DC_STATUS_INVALIDARGS;
 
 	return dc_parser_new_internal (out, device->context,
-		dc_device_get_type (device), device->devinfo.model,
+		dc_device_get_type (device),
+		device->devinfo.model,
+		device->devinfo.serial,
 		device->clock.devtime, device->clock.systime);
 }
 
@@ -182,7 +172,9 @@
 dc_parser_new2 (dc_parser_t **out, dc_context_t *context, dc_descriptor_t *descriptor, unsigned int devtime, dc_ticks_t systime)
 {
 	return dc_parser_new_internal (out, context,
-		dc_descriptor_get_type (descriptor), dc_descriptor_get_model (descriptor),
+		dc_descriptor_get_type (descriptor),
+		dc_descriptor_get_model (descriptor),
+		dc_descriptor_get_serial (descriptor),
 		devtime, systime);
 }
 
