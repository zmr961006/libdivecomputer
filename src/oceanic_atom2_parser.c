--- conflicted
+++ resolved
@@ -154,11 +154,7 @@
 		model == OCS || model == PROPLUS3 ||
 		model == A300 || model == MANTA ||
 		model == INSIGHT2 || model == ZEN ||
-<<<<<<< HEAD
-		model == I300) {
-=======
 		model == I300 || model == I550T) {
->>>>>>> 3b179e70
 		parser->headersize -= PAGESIZE;
 	} else if (model == VT4 || model == VT41) {
 		parser->headersize += PAGESIZE;
